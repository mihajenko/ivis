""" scikit-learn wrapper class for the Ivis algorithm. """

from .data.triplet_generators import create_triplet_generator
from .nn.network import build_network, selu_base_network
from .nn.losses import triplet_loss

from keras.callbacks import EarlyStopping
from keras.models import load_model
from sklearn.base import BaseEstimator


class Ivis(BaseEstimator):
    """
    Ivis is a technique that uses an artificial neural network for dimensionality reduction, often useful for the purposes of visualization.  
    The network trains on triplets of data-points at a time and pulls positive points together, while pushing more distant points away from each other.  
    Triplets are sampled from the original data using KNN aproximation using the Annoy library.

    Parameters
    ----------
    embedding_dims : int, optional (default: 2)
        Number of dimensions in the embedding space
    
    k : int, optional (default: 150)
        The number of neighbours to retrieve for each point. Must be less than one minus the number of rows in the dataset.

    distance : string, optional (default: "pn")
        The loss function used to train the neural network. One of "pn", "euclidean", "softmax_ratio_pn", "softmax_ratio".
    
    batch_size : int, optional (default: 128)
        The size of mini-batches used during gradient descent while training the neural network. Must be less than the num_rows in the dataset.

    epochs : int, optional (default: 1000)
        The maximum number of epochs to train the model for. Each epoch the network will see a triplet based on each data-point once.

    n_epochs_without_progress : int, optional (default: 50)
        After n number of epochs without an improvement to the loss, terminate training early.

    margin : float, optional (default: 1)
        The distance that is enforced between points by the triplet loss functions

    ntrees : int, optional (default: 50)
        The number of random projections trees built by Annoy to approximate KNN. The more trees the higher the memory usage, but the better the accuracy of results.

    search_k : int, optional (default: -1)
        The maximum number of nodes inspected during a nearest neighbour query by Annoy. The higher, the more computation time required, but the higher the accuracy. The default 
        is n_trees * k, where k is the number of neighbours to retrieve. If this is set too low, a variable number of neighbours may be retrieved per data-point.

    precompute : boolean, optional (default: True)
        Whether to pre-compute the nearest neighbours. Pre-computing is significantly faster, but requires more memory. If memory is limited, try setting this to False.
    
    model: keras.models.Model (default: None)
        The keras model to train using triplet loss. If provided, an embedding layer of size 'embedding_dims' will be appended to the end of the network. If not provided, a default 
        selu network composed of 3 dense layers of 128 neurons each will be created, followed by an embedding layer of size 'embedding_dims'.

    Attributes
    ----------
    model_ : keras Model 
        Stores the trained neural network model mapping inputs to embeddings
    
    loss_history_ : array-like, floats
        The loss history at the end of each epoch during training of the model.

    
    """                                                                                                                                                                                                                                                                                                                                                                                                                                                                                                                                                                                                                                                                                                                                                                                                                                     

    def __init__(self, embedding_dims=2, k=150, distance='pn', batch_size=128, epochs=1000, n_epochs_without_progress=50, margin=1, ntrees=50, search_k=-1, precompute=True, model=None):
        self.embedding_dims = embedding_dims
        self.k = k
        self.distance = distance
        self.batch_size = batch_size
        self.epochs = epochs
        self.n_epochs_without_progress = n_epochs_without_progress
        self.margin = margin
        self.ntrees = ntrees
        self.search_k = search_k
        self.precompute = precompute
        self.model_ = model

    def _fit(self, X, y):
        input_size = (X.shape[-1],)
        datagen = create_triplet_generator(X, k=self.k, ntrees=self.ntrees, batch_size=self.batch_size, search_k=self.search_k, precompute=self.precompute, y=y)

        if self.model_:
            model = build_network(self.model_, embedding_dims=self.embedding_dims) 
        else:
            model = build_network(selu_base_network(input_size), embedding_dims=self.embedding_dims)

        try:
            model.compile(optimizer='adam', loss=triplet_loss(distance=self.distance, margin=self.margin))
        except KeyError:
            raise Exception('Loss function not implemented.')
        
        hist = model.fit_generator(datagen, steps_per_epoch=int(X.shape[0] / self.batch_size), epochs=self.epochs, callbacks=[EarlyStopping(monitor='loss', patience=50)] )
        self.loss_history_ = hist.history['loss']
        self.model_ = model.layers[3]

    def fit(self, X, y=None):
        self._fit(X, y)
        return self

    def fit_transform(self, X, y=None):
        self.fit(X, y)
        return self.transform(X)
        
    def transform(self, X):
        embedding = self.model_.predict(X)
        return embedding

    def save(self, filepath):
        self.model_.save(filepath)
    
    def load(self, filepath):
        model = load_model(filepath)
        self.model_ = model
<<<<<<< HEAD
        self.model_._make_predict_function()
        return self
=======
        return self
>>>>>>> 86e22a8d
<|MERGE_RESOLUTION|>--- conflicted
+++ resolved
@@ -112,9 +112,5 @@
     def load(self, filepath):
         model = load_model(filepath)
         self.model_ = model
-<<<<<<< HEAD
         self.model_._make_predict_function()
         return self
-=======
-        return self
->>>>>>> 86e22a8d
